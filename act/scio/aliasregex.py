#!/usr/bin/env python3
"""
This module contains function to convert an alias config file an/or an alias into
regular expressions for matching purposes"""

from typing import Set, Text
import re
import sys


def alias_set_from_config(config_file_name: Text) -> Set[Text]:
    """Read and parse a alias config file, add all aliases to a flat set"""

    alias_set = set()
    for line in open(config_file_name):
        pri, rest = re.split(r'(?<!\\):', line, maxsplit=1)
        aliases = re.split(r'(?<!\\),', rest)
        aliases.append(pri)
        aliases = [alias.strip() for alias in aliases if alias.strip() != '']
        for alias in aliases:
            alias_set.add(alias)
    return alias_set


def regex_from_alias(alias: Text) -> Text:
    """convert a alias to a more general form using regex. All "breaks" in the
    alias (camlecase, numbers, underscores etc) is allowed to be "as is", a set
    of whitespace (one or more) and also -_/. to allow for different
    conventions in writing aliases"""

    def camel_case_break(alias: Text, i: int) -> bool:
        """Detect transistion from lower case to uppper case"""

        if i < 0:
            raise ValueError("Negative index not allowed")
        if i == 0:
            return False
        if not alias[i].isupper():
            return False
        if not alias[i - 1].islower():
            return False
        return True

    def alpha_to_digit_break(alias: Text, i: int) -> bool:
        """Detect transistion from letters to digist"""

        if i < 0:
            raise ValueError("Negative index not allowed")
        if i == 0:
            return False
        if not alias[i].isdigit():
            return False
        if not alias[i - 1].isalpha():
            return False
        return True

    tmp_re: Text = r"\b("  # start with word boundry
    for i, c in enumerate(alias):
        # transistions from lower to upper case and from letter to number may
        # also be written with a space.
        if camel_case_break(alias, i) or alpha_to_digit_break(alias, i):
            tmp_re += r"\s?[- _.]?"
        # Any space may or may not be there in text (som concat and use lower
        # to upper)
        if c.isspace():
            tmp_re += r"\s?[- _.]?"
        elif c.isdigit():
            tmp_re += r"\d"
        else:
            tmp_re += c.lower()

    tmp_re += r")\b"

    return tmp_re


<<<<<<< HEAD
def normalize(name: Text) -> Text:
=======
def normalize(name: str,
        space_before_numbers=True,
        space_before_capitalized=True,
        remove_non_alphanumeric=True,
        remove_multiple_whitespace=True,
        lower=True,
        upper=False,
        capitalize=False,
        uppercase_abbr=None,
        ) -> str:
>>>>>>> 23473683
    """

    Args:
    space_before_numbers (bool): insert space before numbers
    space_beofre_capitalized (bool): insert space before capitalized letters
    remove_non_alphanumeric (bool): remove charactes except alphanumer and space
    remove_multiple_whitespace (bool): replace multiple whitespace with a single space
    lower (bool): lowercase
    upper (bool): uppercase
    capitalize (bool): uppercase all first characters in words
    uppercase_abbr (list[str]): list of abbrevations to uppercase

    The transformation in ran in the same order as the arguments are specified,
    so you can use lower=True and capitalize=True to transform sOmeThing -> Something
    """

    if not uppercase_abbr:
        uppercase_abbr = []

    if space_before_numbers:
        # Replace "APT27" with "APT 27"
        name = re.sub(r"([A-Za-z])(\d)", r"\1 \2", name)

    if space_before_capitalized:
        # Replace "winntiGroup" with "winnti group"
        name = re.sub(r"([a-z])([A-Z])", r"\1 \2", name)

    if remove_non_alphanumeric:
        # Replace "APT-27" with "APT 27"
        name = re.sub(r"[^a-zA-Z0-9 ]+", " ", name, 0)

    if remove_multiple_whitespace:
        # Replace multiple whitespaces with a single whitespace
        name = re.sub(r"\s{2,}", " ", name)

    if lower:
        name = name.lower()

    if upper:
        name = name.upper()

    if capitalize:
        # https://stackoverflow.com/questions/6251463/regex-capitalize-first-letter-every-word-also-after-a-special-character-like-a
        name = re.sub(r'(((?<=\s)|^|-)[a-z])', lambda x: x.group().upper(), name)

    for abbr in uppercase_abbr:
        name = re.sub(abbr, abbr.upper(), name, 0, re.IGNORECASE)

    return name


def get_reg_ex_set(config_file_name: Text) -> Set[Text]:
    """Helper function to take a config file, parse it and create regular
    expressions from the aliases contained within. The aliases is returned in
    a set og regex strings"""

    regex_set = set()

    alias_set = alias_set_from_config(config_file_name)
    for alias in alias_set:
        if alias.isdigit():
            sys.stderr.write(f"WARNING: Unable to create regex from all digit alais {alias}\n")
            continue
        regex_set.add(regex_from_alias(alias))

    return regex_set


if __name__ == '__main__':
    for regex in sorted(list(get_reg_ex_set("aliases.cfg"))):
        print(regex)<|MERGE_RESOLUTION|>--- conflicted
+++ resolved
@@ -74,10 +74,7 @@
     return tmp_re
 
 
-<<<<<<< HEAD
-def normalize(name: Text) -> Text:
-=======
-def normalize(name: str,
+def normalize(name: Text,
         space_before_numbers=True,
         space_before_capitalized=True,
         remove_non_alphanumeric=True,
@@ -87,7 +84,6 @@
         capitalize=False,
         uppercase_abbr=None,
         ) -> str:
->>>>>>> 23473683
     """
 
     Args:
