#!/usr/bin/env python3

""" SCIO Analyze module """

from typing import Any, Dict, List
import argparse
import asyncio
import logging
import sys

from act.scio import plugin


def parse_args() -> argparse.Namespace:
    parser = argparse.ArgumentParser(description="Scio 2")

    parser.add_argument('--beanstalk', dest='beanstalk', type=str, default=None,
                        help="Connect to beanstalk server. If not specified, read from stdin")
    parser.add_argument('--plugins', dest='plugins', type=str,
                        default='plugins/')

    return parser.parse_args()


async def analyze(plugins: List[Any], beanstalk: bool) -> dict:
    loop = asyncio.get_event_loop()

<<<<<<< HEAD
=======
    plugins = plugin.load_default_plugins()
    try:
        plugins += plugin.load_external_plugins(args.plugins)
    except FileNotFoundError:
        logging.warning("Unable to load plugins from %s", args.plugins)

>>>>>>> 0feb885f
    data = ""
    if not beanstalk:
        data = sys.stdin.read()

    staged = []  # for plugins with dependencies
    pipeline = []  # for plugins to be run now

    for p in plugins:
        if len(p.dependencies) > 0:
            staged.append(p)
        else:
            pipeline.append(p)

    result: Dict = {}
    while pipeline:
        tasks = []
        for p in pipeline:
            tasks.append(loop.create_task(p.analyze(data, result)))

        for task in tasks:
            await task

        for task in tasks:
            if task.exception():
<<<<<<< HEAD
                logging.warning("returned an exception: %s", task.exception())
=======
                logging.warning("%s return an exception: %s", task, task.exception())
>>>>>>> 0feb885f
            else:
                res = task.result()
                result[res.name] = res.result

        pipeline = []
        for candidate in staged[:]:
            if all(dep in result for dep in candidate.dependencies):
                pipeline.append(candidate)
                staged.remove(candidate)

    if len(staged) > 0:
        for candidate in staged:
            logging.warning("Candidate %s did not run due to unmet dependency %s",
                            candidate.name,
                            candidate.dependencies)

    return result


async def async_main() -> None:
    args = parse_args()

    plugins = plugin.load_default_plugins()
    plugins += plugin.load_external_plugins(args.plugins)

    loop = asyncio.get_event_loop()
    task = loop.create_task(analyze(plugins, args.beanstalk))
    await task
    print(task.result())


def main() -> None:
    loop = asyncio.get_event_loop()
    loop.run_until_complete(asyncio.wait([async_main()]))
    #asyncio.run(async_main())  # type: ignore
    #await main_task


if __name__ == "__main__":
    main()<|MERGE_RESOLUTION|>--- conflicted
+++ resolved
@@ -16,8 +16,7 @@
 
     parser.add_argument('--beanstalk', dest='beanstalk', type=str, default=None,
                         help="Connect to beanstalk server. If not specified, read from stdin")
-    parser.add_argument('--plugins', dest='plugins', type=str,
-                        default='plugins/')
+    parser.add_argument('--plugins', dest='plugins', type=str)
 
     return parser.parse_args()
 
@@ -25,15 +24,6 @@
 async def analyze(plugins: List[Any], beanstalk: bool) -> dict:
     loop = asyncio.get_event_loop()
 
-<<<<<<< HEAD
-=======
-    plugins = plugin.load_default_plugins()
-    try:
-        plugins += plugin.load_external_plugins(args.plugins)
-    except FileNotFoundError:
-        logging.warning("Unable to load plugins from %s", args.plugins)
-
->>>>>>> 0feb885f
     data = ""
     if not beanstalk:
         data = sys.stdin.read()
@@ -58,11 +48,7 @@
 
         for task in tasks:
             if task.exception():
-<<<<<<< HEAD
-                logging.warning("returned an exception: %s", task.exception())
-=======
                 logging.warning("%s return an exception: %s", task, task.exception())
->>>>>>> 0feb885f
             else:
                 res = task.result()
                 result[res.name] = res.result
@@ -86,7 +72,12 @@
     args = parse_args()
 
     plugins = plugin.load_default_plugins()
-    plugins += plugin.load_external_plugins(args.plugins)
+
+    if args.plugins:
+        try:
+            plugins += plugin.load_external_plugins(args.plugins)
+        except FileNotFoundError:
+            logging.warning("Unable to load plugins from %s", args.plugins)
 
     loop = asyncio.get_event_loop()
     task = loop.create_task(analyze(plugins, args.beanstalk))
