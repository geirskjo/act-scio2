--- conflicted
+++ resolved
@@ -6,16 +6,12 @@
 """
 
 
-from typing import Dict, List, Optional, Pattern
 import configparser
 import re
-<<<<<<< HEAD
 import sys
-=======
 from typing import Any, Callable, Dict, List, Optional, Pattern
 
 from logging import info
->>>>>>> 23473683
 
 import nltk  # type: ignore
 
