"""Tika/Scio integration. This module contains the scio tike server and service code"""

from tika import parser
from typing import Text, Optional, Any
import argparse
import asyncio
import greenstalk
import json
import logging
import os
import time
import tika
import gzip
import act.scio.logging


<<<<<<< HEAD
def parse_args() -> argparse.Namespace:
    parser = argparse.ArgumentParser(description="Scio 2 Tika server")
    parser.add_argument('--logfile', dest='logfile', type=str)
    parser.add_argument('--loglevel', default="info", type=str)

    return parser.parse_args()

=======
>>>>>>> 0b3d62b0
class Server:
    """The server class listening for new work on beanstalk and sending it to
    Apache Tika for text extraction and den sending it to Scio for text analyzis."""

    def __init__(self,
                 beanstalk_host: Text = "127.0.0.1",
                 beanstalk_port: int = 11300):

        self.client: Optional[greenstalk.Client] = None
        self.connect(beanstalk_host, beanstalk_port)

        logging.info("initialize tika VM")
        tika.initVM()

    def client_ready(self) -> bool:
        """client_ready is a utility function checking whether the
        beanstalk client has a connection that works."""

        if not self.client:
            return False
        try:
            self.client.stats()
            return True
        except (OSError, BrokenPipeError, ConnectionError, ConnectionRefusedError):
            return False

    def connect(self,
                beanstalk_host: Text = "127.0.0.1",
                beanstalk_port: int = 11300) -> None:
        """Try to create a beanstalk connection"""

        if self.client:
            # close existing connection
            self.client.close()

        while not self.client_ready():
            try:
                logging.info("Trying to connect to beanstalkd on %s:%s",
                             beanstalk_host, beanstalk_port)
                self.client = greenstalk.Client(host=beanstalk_host, port=beanstalk_port)
            except ConnectionRefusedError as err:
                logging.warning("Server.connect: %s", err)
                logging.info("Server.connect: waiting 5 seconds")
                time.sleep(5)

        # We only want to receive messages specifically to scio. The default
        # beanstalk tube is ignored.
        self.client.watch('scio_doc')
        self.client.ignore('default')
        self.client.use('scio_analyze')

    async def reserve(self) -> Any:
        """Async reserve"""
        return self.client.reserve()  # type: ignore

    async def worker(self, worker_id: int) -> None:
        """Main worker code. Listening to the beanstalk client for ready work, sending it to the
        tika service and then posting the extracted document to the queue for consumption by
        the analyzis module"""

        while True:
            logging.info("Worker [%s] waiting for work.", worker_id)
            try:
                job = await self.reserve()
            except greenstalk.TimedOutError:
                continue

            logging.info("Worker [%s] got job.", worker_id)
            try:
                meta_data = json.loads(job.body)
            except json.decoder.JSONDecodeError as err:
                logging.warning("Unable to decode body %s [%s ...]", err, job.body[:25])
                self.client.delete(job)  # type: ignore
                continue

            if "filename" not in meta_data:
                logging.warning("No 'filename' field in meta data : %s", meta_data)
                self.client.delete(job)  # type: ignore
                continue

            if not os.path.isfile(meta_data['filename']):
                logging.warning("Could not find file '%s'", meta_data['filename'])
                self.client.delete(job)  # type: ignore
                continue

            with open(meta_data['filename'], 'rb') as buffer:
                data = parser.from_buffer(buffer)
                data.update(meta_data)

            self.client.delete(job)  # type: ignore
            logging.info("Worker [%s] waiting to post result.", worker_id)
            self.client.put(gzip.compress(json.dumps({**data, **meta_data}).encode('utf8')))  # type: ignore
            logging.info("Worker [%s] job done.", worker_id)

    async def _start(self, n: int) -> None:
        """Start the server, create n number of workers and wait for data on the queue"""

        loop = asyncio.get_event_loop()
        workers = []

        for i in range(n):
            logging.info("Starting worker [%s]", i)
            workers.append((n, loop.create_task(self.worker(i))))

        logging.info("Gather all workers")
        asyncio.gather(*[w for (_, w) in workers])

        for i, worker in workers:
            if worker.exception():
                logging.error("Worker [%s] ended with exception %s", i, worker.exception())

    def start(self, n: int = 4) -> None:
        """start the server"""

        loop = asyncio.get_event_loop()
        loop.run_until_complete(asyncio.wait([self._start(n)]))

        logging.info("Server ended")


def main() -> None:
    """entry point"""

<<<<<<< HEAD
    args = parse_args()

    act.scio.logging.setup_logging(args.loglevel, args.logfile, "scio-tika-server")

=======
    logging.basicConfig(level=logging.DEBUG)
>>>>>>> 0b3d62b0
    server = Server()

    logging.info("Starting Tika server")
    server.start()

    logging.info("Finnished Tika server")


if __name__ == "__main__":
    main()<|MERGE_RESOLUTION|>--- conflicted
+++ resolved
@@ -14,16 +14,14 @@
 import act.scio.logging
 
 
-<<<<<<< HEAD
 def parse_args() -> argparse.Namespace:
-    parser = argparse.ArgumentParser(description="Scio 2 Tika server")
-    parser.add_argument('--logfile', dest='logfile', type=str)
-    parser.add_argument('--loglevel', default="info", type=str)
+    """Helper setting up the argsparse configuration"""
+    arg_parser = argparse.ArgumentParser(description="Scio 2 Tika server")
+    arg_parser.add_argument('--logfile', dest='logfile', type=str)
+    arg_parser.add_argument('--loglevel', default="info", type=str)
 
-    return parser.parse_args()
+    return arg_parser.parse_args()
 
-=======
->>>>>>> 0b3d62b0
 class Server:
     """The server class listening for new work on beanstalk and sending it to
     Apache Tika for text extraction and den sending it to Scio for text analyzis."""
@@ -147,14 +145,10 @@
 def main() -> None:
     """entry point"""
 
-<<<<<<< HEAD
     args = parse_args()
 
     act.scio.logging.setup_logging(args.loglevel, args.logfile, "scio-tika-server")
 
-=======
-    logging.basicConfig(level=logging.DEBUG)
->>>>>>> 0b3d62b0
     server = Server()
 
     logging.info("Starting Tika server")
